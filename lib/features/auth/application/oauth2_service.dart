--- conflicted
+++ resolved
@@ -534,7 +534,7 @@
     _httpClient.close();
   }
 
-<<<<<<< HEAD
+coverage/80-improvements
   // Test-only helpers to increase coverage without affecting prod API
   @visibleForTesting
   String debugBuildAuthorizationUrl({
@@ -560,13 +560,5 @@
 
   @visibleForTesting
   Future<void> debugStoreTokens(OAuth2TokenResponse resp) => _storeTokens(resp);
-=======
-  /// Expose callback handling for tests
-  @visibleForTesting
-  void handleCallback(Uri uri) => _handleCallback(uri);
-
-  /// Allow tests to inject a custom completer
-  @visibleForTesting
-  set authCompleter(Completer<String> completer) => _authCompleter = completer;
->>>>>>> 120f1e51
+ main
 }