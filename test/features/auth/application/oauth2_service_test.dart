import 'dart:convert';

import 'package:flutter_test/flutter_test.dart';
<<<<<<< HEAD
import 'package:flutter_secure_storage/flutter_secure_storage.dart';
import 'package:http/http.dart' as http;
import 'package:url_launcher/url_launcher.dart';

=======
import 'dart:convert';
import 'dart:math';
import 'dart:async';

import 'package:flutter/services.dart';
import 'package:flutter_secure_storage/flutter_secure_storage.dart';
import 'package:http/http.dart' as http;
import 'package:mockito/mockito.dart';

import 'package:asora/core/auth/pkce_helper.dart';
import 'package:asora/core/auth/auth_session_manager.dart';
import 'package:asora/features/auth/domain/auth_failure.dart';
>>>>>>> 120f1e51
import 'package:asora/features/auth/application/oauth2_service.dart';
import 'package:asora/features/auth/domain/user.dart';
import 'package:asora/core/auth/auth_session_manager.dart';

class _FakeSecureStorage extends FlutterSecureStorage {
  final Map<String, String> _data = {};

  @override
  Future<void> write({
    required String key,
    required String? value,
    IOSOptions? iOptions,
    AndroidOptions? aOptions,
    LinuxOptions? lOptions,
    WebOptions? webOptions,
    MacOsOptions? mOptions,
    WindowsOptions? wOptions,
  }) async {
    if (value == null) {
      _data.remove(key);
    } else {
      _data[key] = value;
    }
  }

<<<<<<< HEAD
  @override
  Future<String?> read({
    required String key,
    IOSOptions? iOptions,
    AndroidOptions? aOptions,
    LinuxOptions? lOptions,
    WebOptions? webOptions,
    MacOsOptions? mOptions,
    WindowsOptions? wOptions,
  }) async => _data[key];

  @override
  Future<void> delete({
    required String key,
    IOSOptions? iOptions,
    AndroidOptions? aOptions,
    LinuxOptions? lOptions,
    WebOptions? webOptions,
    MacOsOptions? mOptions,
    WindowsOptions? wOptions,
  }) async {
    _data.remove(key);
  }
=======
class MockFlutterSecureStorage extends Mock implements FlutterSecureStorage {}

class MockHttpClient extends Mock implements http.Client {}

class MockAuthSessionManager extends Mock implements AuthSessionManager {}

class TestOAuth2Service extends OAuth2Service {
  TestOAuth2Service({
    required FlutterSecureStorage secureStorage,
    required http.Client httpClient,
    required AuthSessionManager sessionManager,
    this.timeout = const Duration(minutes: 5),
  }) : super(
          secureStorage: secureStorage,
          httpClient: httpClient,
          sessionManager: sessionManager,
        );

  final Duration timeout;

  @override
  void _setupCallbackListener() {
    // No-op in tests to avoid platform channels
  }

  Completer<String>? _testCompleter;

  @override
  Future<String> _waitForAuthorizationCode() {
    final completer = Completer<String>();
    _testCompleter = completer;
    authCompleter = completer;
    Timer(timeout, () {
      if (!completer.isCompleted) {
        completer.completeError(
          AuthFailure.platformError('Authorization timeout'),
        );
      }
    });
    return completer.future;
  }
}

void main() {
  group('OAuth2Config Tests', () {
    test('should have valid default endpoints', () {
      expect(OAuth2Config.authorizationEndpoint, isNotEmpty);
      expect(OAuth2Config.tokenEndpoint, isNotEmpty);
      expect(OAuth2Config.userInfoEndpoint, isNotEmpty);
      expect(OAuth2Config.clientId, isNotEmpty);
      expect(OAuth2Config.scope, isNotEmpty);

      // Verify URLs are well-formed
      expect(
        () => Uri.parse(OAuth2Config.authorizationEndpoint),
        returnsNormally,
      );
      expect(() => Uri.parse(OAuth2Config.tokenEndpoint), returnsNormally);
      expect(() => Uri.parse(OAuth2Config.userInfoEndpoint), returnsNormally);
    });

    test('should return correct redirect URI for platform', () {
      // Test platform redirect URI
      final redirectUri = OAuth2Config.redirectUri;

      expect(redirectUri, isNotEmpty);

      // Validate URI format
      expect(() => Uri.parse(redirectUri), returnsNormally);

      // Should contain expected components
      final uri = Uri.parse(redirectUri);
      expect(uri.scheme, isNotEmpty);
    });

    test('should have valid scope configuration', () {
      final scopes = OAuth2Config.scope.split(' ');
      expect(scopes, contains('openid'));
      expect(scopes, contains('email'));
      expect(scopes, contains('profile'));
      expect(scopes.length, greaterThanOrEqualTo(3));
    });
  });

  group('OAuth2Service Construction Tests', () {
    test('should create service with default dependencies', () {
      final service = OAuth2Service();
      expect(service, isNotNull);
    });

    test('should create service with custom dependencies', () {
      // Note: In a real test environment, we'd use mocks here
      final service = OAuth2Service();
      expect(service, isNotNull);
    });
  });

  group('OAuth2 PKCE Helper Tests', () {
    test('should generate valid code verifier', () {
      final codeVerifier = PkceHelper.generateCodeVerifier();

      // Code verifier should be at least 43 characters
      expect(codeVerifier.length, greaterThanOrEqualTo(43));

      // Should only contain allowed characters: A-Z a-z 0-9 - . _ ~
      expect(RegExp(r'^[A-Za-z0-9\-._~]+$').hasMatch(codeVerifier), isTrue);
    });

    test('should generate different code verifiers on each call', () {
      final verifier1 = PkceHelper.generateCodeVerifier();
      final verifier2 = PkceHelper.generateCodeVerifier();

      expect(verifier1, isNot(equals(verifier2)));
    });

    test('should generate valid code challenge', () {
      const codeVerifier =
          'test-code-verifier-123456789012345678901234567890123456789012345678901234567890123456789012345678901234567890123456789012345678';
      final codeChallenge = PkceHelper.generateCodeChallenge(codeVerifier);

      expect(codeChallenge.isNotEmpty, isTrue);

      // Base64URL encoded SHA256 should be 43 characters (without padding)
      expect(codeChallenge.length, equals(43));

      // Should only contain Base64URL characters
      expect(RegExp(r'^[A-Za-z0-9_-]+$').hasMatch(codeChallenge), isTrue);
    });

    test('should generate consistent code challenge for same verifier', () {
      const codeVerifier =
          'consistent-test-verifier-1234567890123456789012345678901234567890123456789012345678901234567890123456789012345678901234567890';
      final challenge1 = PkceHelper.generateCodeChallenge(codeVerifier);
      final challenge2 = PkceHelper.generateCodeChallenge(codeVerifier);

      expect(challenge1, equals(challenge2));
    });

    test('should generate different challenges for different verifiers', () {
      const verifier1 =
          'verifier-one-1234567890123456789012345678901234567890123456789012345678901234567890123456789012345678901234567890123456789012345';
      const verifier2 =
          'verifier-two-1234567890123456789012345678901234567890123456789012345678901234567890123456789012345678901234567890123456789012345';

      final challenge1 = PkceHelper.generateCodeChallenge(verifier1);
      final challenge2 = PkceHelper.generateCodeChallenge(verifier2);

      expect(challenge1, isNot(equals(challenge2)));
    });
  });

  group('OAuth2TokenResponse Tests', () {
    test('should create token response from JSON', () {
      final json = {
        'access_token': 'test_access_token',
        'refresh_token': 'test_refresh_token',
        'token_type': 'Bearer',
        'expires_in': 3600,
        'scope': 'openid email profile',
        'user': {
          'id': 'user123',
          'email': 'test@example.com',
          'role': 'user',
          'tier': 'bronze',
          'reputationScore': 100,
          'createdAt': '2023-01-01T00:00:00.000Z',
          'lastLoginAt': '2023-01-01T00:00:00.000Z',
          'isTemporary': false,
        },
      };

      final response = OAuth2TokenResponse.fromJson(json);

      expect(response.accessToken, equals('test_access_token'));
      expect(response.refreshToken, equals('test_refresh_token'));
      expect(response.tokenType, equals('Bearer'));
      expect(response.expiresIn, equals(3600));
      expect(response.scope, equals('openid email profile'));
      expect(response.user.id, equals('user123'));
      expect(response.user.email, equals('test@example.com'));
      expect(response.user.role.name, equals('user'));
      expect(response.user.tier.name, equals('bronze'));
    });

    test('should handle valid user data in token response', () {
      final json = {
        'access_token': 'test_access_token',
        'refresh_token': 'test_refresh_token',
        'token_type': 'Bearer',
        'expires_in': 3600,
        'scope': 'openid email profile',
        'user': {
          'id': 'user123',
          'email': 'test@example.com',
          'role': 'moderator',
          'tier': 'silver',
          'reputationScore': 250,
          'createdAt': '2023-01-01T00:00:00.000Z',
          'lastLoginAt': '2023-01-01T12:00:00.000Z',
          'isTemporary': false,
          'tokenExpires': '2023-01-02T00:00:00.000Z',
        },
      };

      expect(() => OAuth2TokenResponse.fromJson(json), returnsNormally);

      final response = OAuth2TokenResponse.fromJson(json);
      expect(response.user.tier.name, equals('silver'));
      expect(response.user.role.name, equals('moderator'));
      expect(response.user.reputationScore, equals(250));
      expect(response.user.tokenExpires, isNotNull);
    });

    test('should handle user data with default values', () {
      final json = {
        'access_token': 'test_access_token',
        'refresh_token': 'test_refresh_token',
        'token_type': 'Bearer',
        'expires_in': 3600,
        'scope': 'openid email profile',
        'user': {
          'id': 'user456',
          'email': 'user@example.com',
          'role': 'admin',
          'tier': 'platinum',
          'createdAt': '2023-01-01T00:00:00.000Z',
          'lastLoginAt': '2023-01-01T00:00:00.000Z',
          // reputationScore and isTemporary should use defaults
        },
      };

      final response = OAuth2TokenResponse.fromJson(json);
      expect(response.user.reputationScore, equals(0)); // default value
      expect(response.user.isTemporary, equals(false)); // default value
      expect(
        response.user.tokenExpires,
        isNull,
      ); // should be null when not provided
    });
  });

  group('OAuth2 URL Generation Tests', () {
    test('should generate valid authorization URL', () {
      const clientId = 'test-client-id';
      const redirectUri = 'asora://oauth/callback';
      const scope = 'openid email profile read write';
      const codeChallenge = 'test-code-challenge';
      const state = 'test-state';

      final authUrl = _buildAuthorizationUrl(
        clientId: clientId,
        redirectUri: redirectUri,
        scope: scope,
        codeChallenge: codeChallenge,
        state: state,
      );

      final uri = Uri.parse(authUrl);
>>>>>>> 120f1e51

  @override
  Future<void> deleteAll({
    IOSOptions? iOptions,
    AndroidOptions? aOptions,
    LinuxOptions? lOptions,
    WebOptions? webOptions,
    MacOsOptions? mOptions,
    WindowsOptions? wOptions,
  }) async {
    _data.clear();
  }

  // Helper for assertions
  String? get(String key) => _data[key];
}

class _FakeHttpClient extends http.BaseClient {
  final Map<String, http.Response Function(http.BaseRequest)> _routes = {};

  void register(String url, http.Response Function(http.BaseRequest) handler) {
    _routes[url] = handler;
  }

  @override
  Future<http.StreamedResponse> send(http.BaseRequest request) async {
    final key = request.url.toString();
    final handler = _routes[key];
    if (handler == null) {
      return http.StreamedResponse(Stream<List<int>>.fromIterable([]), 404);
    }
    final response = handler(request);
    return http.StreamedResponse(
      Stream<List<int>>.fromIterable([response.bodyBytes]),
      response.statusCode,
      headers: response.headers,
      reasonPhrase: response.reasonPhrase,
    );
  }
}

class _FakeAuthSessionManager extends AuthSessionManager {
  bool clearedAll = false;
  final List<String> completed = [];

  @override
  Future<AuthSessionState> createSession({
    required String state,
    required String nonce,
    required String codeChallenge,
    Duration? ttl,
  }) async {
    return AuthSessionState(
      id: 'session_123',
      state: state,
      nonce: nonce,
      codeVerifier: '',
      codeChallenge: codeChallenge,
      createdAt: DateTime.now(),
      ttl: ttl ?? const Duration(minutes: 10),
    );
  }

  @override
  Future<void> completeSession(String sessionId) async {
    completed.add(sessionId);
  }

  @override
  Future<void> clearAllSessions() async {
    clearedAll = true;
  }
}

User _sampleUser() => User(
      id: 'u1',
      email: 'u1@example.com',
      role: UserRole.user,
      tier: UserTier.bronze,
      reputationScore: 0,
      createdAt: DateTime.parse('2023-01-01T00:00:00Z'),
      lastLoginAt: DateTime.parse('2023-01-01T00:00:00Z'),
    );

Map<String, dynamic> _userJson(User u) => u.toJson();

void main() {
  group('OAuth2Service - token + user flows', () {
    late _FakeSecureStorage storage;
    late _FakeHttpClient httpClient;
    late _FakeAuthSessionManager sessionManager;
    late OAuth2Service service;

    setUp(() {
      storage = _FakeSecureStorage();
      httpClient = _FakeHttpClient();
      sessionManager = _FakeAuthSessionManager();
      service = OAuth2Service(
        secureStorage: storage,
        httpClient: httpClient,
        sessionManager: sessionManager,
        launcher: (uri, {mode = LaunchMode.platformDefault}) async => true, // avoid real url_launcher
      );
    });

    test('refreshToken returns user and updates tokens', () async {
      // Arrange
      await storage.write(key: 'oauth2_refresh_token', value: 'refresh1');

      final tokenUrl = OAuth2Config.tokenEndpoint;
      final userInfoUrl = OAuth2Config.userInfoEndpoint;

      httpClient.register(tokenUrl, (req) {
        return http.Response(
          jsonEncode({
            'access_token': 'access1',
            'refresh_token': 'refresh2',
            'token_type': 'Bearer',
            'expires_in': 3600,
            'scope': OAuth2Config.scope,
            'user': _userJson(_sampleUser()),
          }),
          200,
          headers: {'content-type': 'application/json'},
        );
      });
      httpClient.register(userInfoUrl, (req) {
        return http.Response(
          jsonEncode(_userJson(_sampleUser())),
          200,
          headers: {'content-type': 'application/json'},
        );
      });

      // Act
      final user = await service.refreshToken();

      // Assert
      expect(user, isA<User>());
      expect(storage.get('oauth2_access_token'), equals('access1'));
      // refreshToken() updates access token and expiry; refresh token may remain unchanged
      expect(storage.get('oauth2_refresh_token'), equals('refresh1'));
      expect(storage.get('oauth2_user_data'), isNotNull);
      expect(sessionManager.completed, isEmpty); // refresh flow does not complete session
    });

    test('refreshToken returns null when no refresh token', () async {
      final res = await service.refreshToken();
      expect(res, isNull);
    });

    test('refreshToken clears tokens on non-200', () async {
      await storage.write(key: 'oauth2_access_token', value: 'a');
      await storage.write(key: 'oauth2_refresh_token', value: 'r');
      await storage.write(key: 'oauth2_token_expiry', value: DateTime.now().toIso8601String());

      httpClient.register(OAuth2Config.tokenEndpoint, (req) => http.Response('{"error":"bad"}', 400));

      final res = await service.refreshToken();
      expect(res, isNull);
      expect(storage.get('oauth2_access_token'), isNull);
      expect(storage.get('oauth2_refresh_token'), isNull);
      expect(storage.get('oauth2_token_expiry'), isNull);
    });

    test('getUserInfo returns user and stores data', () async {
      await storage.write(key: 'oauth2_access_token', value: 'a');
      httpClient.register(OAuth2Config.userInfoEndpoint, (req) {
        return http.Response(jsonEncode(_userJson(_sampleUser())), 200,
            headers: {'content-type': 'application/json'});
      });

      final user = await service.getUserInfo();
      expect(user, isA<User>());
      expect(storage.get('oauth2_user_data'), isNotNull);
    });

    test('getUserInfo returns null when no token or non-200', () async {
      expect(await service.getUserInfo(), isNull);

      await storage.write(key: 'oauth2_access_token', value: 'a');
      httpClient.register(OAuth2Config.userInfoEndpoint, (req) => http.Response('oops', 500));
      expect(await service.getUserInfo(), isNull);
    });

    test('isSignedIn respects expiry', () async {
      await storage.write(key: 'oauth2_access_token', value: 'a');
      await storage.write(key: 'oauth2_token_expiry', value: DateTime.now().add(const Duration(minutes: 5)).toIso8601String());
      expect(await service.isSignedIn(), isTrue);

      await storage.write(key: 'oauth2_token_expiry', value: DateTime.now().subtract(const Duration(minutes: 1)).toIso8601String());
      expect(await service.isSignedIn(), isFalse);
    });

    test('getAccessToken refreshes when expired', () async {
      await storage.write(key: 'oauth2_access_token', value: 'old');
      await storage.write(key: 'oauth2_refresh_token', value: 'r');
      await storage.write(key: 'oauth2_token_expiry', value: DateTime.now().subtract(const Duration(minutes: 1)).toIso8601String());

      httpClient.register(OAuth2Config.tokenEndpoint, (req) {
        return http.Response(
          jsonEncode({
            'access_token': 'newtoken',
            'refresh_token': 'r2',
            'token_type': 'Bearer',
            'expires_in': 1200,
            'scope': OAuth2Config.scope,
            'user': _userJson(_sampleUser()),
          }),
          200,
          headers: {'content-type': 'application/json'},
        );
      });
      httpClient.register(OAuth2Config.userInfoEndpoint, (req) => http.Response(jsonEncode(_userJson(_sampleUser())), 200));

      final token = await service.getAccessToken();
      expect(token, equals('newtoken'));
    });

    test('getStoredUser returns user from storage', () async {
      await storage.write(key: 'oauth2_user_data', value: jsonEncode(_userJson(_sampleUser())));
      final user = await service.getStoredUser();
      expect(user, isA<User>());
      expect(user!.id, 'u1');
    });

    test('signOut clears tokens and sessions', () async {
      await storage.write(key: 'oauth2_access_token', value: 'a');
      await storage.write(key: 'oauth2_refresh_token', value: 'r');
      await storage.write(key: 'oauth2_user_data', value: jsonEncode(_userJson(_sampleUser())));

      await service.signOut();
      expect(storage.get('oauth2_access_token'), isNull);
      expect(storage.get('oauth2_refresh_token'), isNull);
      expect(storage.get('oauth2_user_data'), isNull);
      expect(sessionManager.clearedAll, isTrue);
    });
  });
<<<<<<< HEAD
=======

  group('OAuth2Service Flow Tests', () {
    late MockFlutterSecureStorage storage;
    late MockHttpClient client;
    late MockAuthSessionManager sessionManager;
    late Map<String, String> store;

    setUp(() {
      TestWidgetsFlutterBinding.ensureInitialized();
      storage = MockFlutterSecureStorage();
      client = MockHttpClient();
      sessionManager = MockAuthSessionManager();
      store = {};

      when(storage.write(key: anyNamed('key'), value: anyNamed('value')))
          .thenAnswer((invocation) async {
        store[invocation.namedArguments[#key] as String] =
            invocation.namedArguments[#value] as String;
      });
      when(storage.read(key: anyNamed('key')))
          .thenAnswer((invocation) async =>
              store[invocation.namedArguments[#key] as String]);
      when(storage.delete(key: anyNamed('key')))
          .thenAnswer((invocation) async =>
              store.remove(invocation.namedArguments[#key] as String));
      when(storage.deleteAll()).thenAnswer((_) async => store.clear());

      when(sessionManager.createSession(
        state: anyNamed('state'),
        nonce: anyNamed('nonce'),
        codeChallenge: anyNamed('codeChallenge'),
      )).thenAnswer((invocation) async {
        final state = invocation.namedArguments[#state] as String;
        final nonce = invocation.namedArguments[#nonce] as String;
        final codeChallenge =
            invocation.namedArguments[#codeChallenge] as String;
        return AuthSessionState(
          id: 'session123',
          state: state,
          nonce: nonce,
          codeVerifier: '',
          codeChallenge: codeChallenge,
          createdAt: DateTime.now(),
          ttl: const Duration(minutes: 10),
        );
      });
      when(sessionManager.completeSession(any<AuthSessionState>()))
          .thenAnswer((_) async {});
    });

    group('signInWithOAuth2', () {
      test('returns user on success', () async {
        const MethodChannel('plugins.flutter.io/url_launcher')
            .setMockMethodCallHandler((_) async => true);

        final tokenJson = {
          'access_token': 'access123',
          'refresh_token': 'refresh123',
          'token_type': 'Bearer',
          'expires_in': 3600,
          'scope': 'openid email profile',
          'user': {
            'id': 'user1',
            'email': 'test@example.com',
            'role': 'user',
            'tier': 'bronze',
            'reputationScore': 0,
            'createdAt': '2023-01-01T00:00:00.000Z',
            'lastLoginAt': '2023-01-01T00:00:00.000Z',
            'isTemporary': false,
          },
        };

        when(client.post(any<Uri>(),
                headers: anyNamed('headers'), body: anyNamed('body')))
            .thenAnswer(
          (_) async => http.Response(jsonEncode(tokenJson), 200),
        );

        final service = TestOAuth2Service(
          secureStorage: storage,
          httpClient: client,
          sessionManager: sessionManager,
          timeout: const Duration(seconds: 1),
        );

        final future = service.signInWithOAuth2();
        await Future.delayed(const Duration(milliseconds: 10));
        service.handleCallback(
          Uri.parse('asora://oauth/callback?code=abc&state=xyz'),
        );
        final user = await future;
        expect(user.email, equals('test@example.com'));
      });

      test('throws AuthFailure on invalid token response', () async {
        const MethodChannel('plugins.flutter.io/url_launcher')
            .setMockMethodCallHandler((_) async => true);

        when(client.post(any<Uri>(),
                headers: anyNamed('headers'), body: anyNamed('body')))
            .thenAnswer(
          (_) async => http.Response('error', 400),
        );

        final service = TestOAuth2Service(
          secureStorage: storage,
          httpClient: client,
          sessionManager: sessionManager,
          timeout: const Duration(seconds: 1),
        );

        final future = service.signInWithOAuth2();
        await Future.delayed(const Duration(milliseconds: 10));
        service.handleCallback(
          Uri.parse('asora://oauth/callback?code=abc&state=xyz'),
        );

        await expectLater(future, throwsA(isA<AuthFailure>()));
      });

      test('throws AuthFailure on authorization timeout', () async {
        const MethodChannel('plugins.flutter.io/url_launcher')
            .setMockMethodCallHandler((_) async => true);

        final service = TestOAuth2Service(
          secureStorage: storage,
          httpClient: client,
          sessionManager: sessionManager,
          timeout: const Duration(milliseconds: 10),
        );

        await expectLater(
          service.signInWithOAuth2(),
          throwsA(isA<AuthFailure>()),
        );
      });
    });

    group('refreshToken', () {
      test('returns user when refresh succeeds', () async {
        store['oauth2_refresh_token'] = 'refresh123';

        final tokenJson = {
          'access_token': 'access123',
          'refresh_token': 'refresh123',
          'token_type': 'Bearer',
          'expires_in': 3600,
          'scope': 'openid email profile',
          'user': {
            'id': 'user1',
            'email': 'test@example.com',
            'role': 'user',
            'tier': 'bronze',
            'reputationScore': 0,
            'createdAt': '2023-01-01T00:00:00.000Z',
            'lastLoginAt': '2023-01-01T00:00:00.000Z',
            'isTemporary': false,
          },
        };

        when(client.post(any<Uri>(),
                headers: anyNamed('headers'), body: anyNamed('body')))
            .thenAnswer(
          (_) async => http.Response(jsonEncode(tokenJson), 200),
        );
        when(client.get(any<Uri>(), headers: anyNamed('headers'))).thenAnswer(
          (_) async => http.Response(jsonEncode(tokenJson['user']), 200),
        );

        final service = OAuth2Service(
          secureStorage: storage,
          httpClient: client,
          sessionManager: sessionManager,
        );

        final user = await service.refreshToken();
        expect(user?.email, equals('test@example.com'));
      });

      test('returns null when refresh token missing', () async {
        final service = OAuth2Service(
          secureStorage: storage,
          httpClient: client,
          sessionManager: sessionManager,
        );

        final user = await service.refreshToken();
        expect(user, isNull);
      });

      test('returns null on invalid response', () async {
        store['oauth2_refresh_token'] = 'refresh123';

        when(client.post(any<Uri>(),
                headers: anyNamed('headers'), body: anyNamed('body')))
            .thenAnswer(
          (_) async => http.Response('error', 400),
        );

        final service = OAuth2Service(
          secureStorage: storage,
          httpClient: client,
          sessionManager: sessionManager,
        );

        final user = await service.refreshToken();
        expect(user, isNull);
        expect(store.isEmpty, isTrue);
      });
    });

    group('getUserInfo', () {
      test('returns user when access token exists', () async {
        store['oauth2_access_token'] = 'access123';
        final userJson = {
          'id': 'user1',
          'email': 'test@example.com',
          'role': 'user',
          'tier': 'bronze',
          'reputationScore': 0,
          'createdAt': '2023-01-01T00:00:00.000Z',
          'lastLoginAt': '2023-01-01T00:00:00.000Z',
          'isTemporary': false,
        };

        when(client.get(any<Uri>(), headers: anyNamed('headers'))).thenAnswer(
          (_) async => http.Response(jsonEncode(userJson), 200),
        );

        final service = OAuth2Service(
          secureStorage: storage,
          httpClient: client,
          sessionManager: sessionManager,
        );

        final user = await service.getUserInfo();
        expect(user?.email, equals('test@example.com'));
        expect(store['oauth2_user_data'], isNotNull);
      });

      test('returns null when access token missing', () async {
        final service = OAuth2Service(
          secureStorage: storage,
          httpClient: client,
          sessionManager: sessionManager,
        );

        final user = await service.getUserInfo();
        expect(user, isNull);
      });

      test('returns null on invalid response', () async {
        store['oauth2_access_token'] = 'access123';
        when(client.get(any<Uri>(), headers: anyNamed('headers'))).thenAnswer(
          (_) async => http.Response('error', 401),
        );

        final service = OAuth2Service(
          secureStorage: storage,
          httpClient: client,
          sessionManager: sessionManager,
        );

        final user = await service.getUserInfo();
        expect(user, isNull);
      });
    });
  });
}

// Helper functions for OAuth2 operations
String _buildAuthorizationUrl({
  required String clientId,
  required String redirectUri,
  required String scope,
  required String codeChallenge,
  required String state,
}) {
  final params = {
    'client_id': clientId,
    'redirect_uri': redirectUri,
    'response_type': 'code',
    'scope': scope,
    'code_challenge': codeChallenge,
    'code_challenge_method': 'S256',
    'state': state,
  };

  final query = params.entries
      .map(
        (e) => '${Uri.encodeComponent(e.key)}=${Uri.encodeComponent(e.value)}',
      )
      .join('&');

  return 'https://asorafunctions.azurewebsites.net/api/auth/authorize?$query';
}

String _generateState() {
  const chars =
      'abcdefghijklmnopqrstuvwxyzABCDEFGHIJKLMNOPQRSTUVWXYZ0123456789';
  final random = Random.secure();
  return List.generate(
    32,
    (index) => chars[random.nextInt(chars.length)],
  ).join();
}

bool _isValidCallbackUrl(String url) {
  try {
    final uri = Uri.parse(url);
    return uri.scheme == 'asora' &&
        uri.host == 'oauth' &&
        uri.path == '/callback' &&
        uri.queryParameters.containsKey('code') &&
        uri.queryParameters.containsKey('state') &&
        !uri.queryParameters.containsKey('error');
  } catch (e) {
    return false;
  }
}

String _extractAuthCodeFromUrl(String url) {
  final uri = Uri.parse(url);

  if (uri.queryParameters.containsKey('error')) {
    throw Exception('OAuth error: ${uri.queryParameters['error']}');
  }

  final code = uri.queryParameters['code'];
  if (code == null) {
    throw Exception('No authorization code in callback URL');
  }

  return code;
}

bool _isValidJWT(String token) {
  final parts = token.split('.');
  return parts.length == 3;
}

Map<String, dynamic> _decodeJWTPayload(String token) {
  final parts = token.split('.');
  if (parts.length != 3) {
    throw Exception('Invalid JWT format');
  }

  final payload = parts[1];
  // Add padding if needed
  final normalizedPayload = payload.padRight(
    (payload.length + 3) ~/ 4 * 4,
    '=',
  );

  final decoded = base64.decode(normalizedPayload);
  final jsonString = utf8.decode(decoded);
  return jsonDecode(jsonString) as Map<String, dynamic>;
}

String _generateTestRandomString(int length) {
  const chars =
      'ABCDEFGHIJKLMNOPQRSTUVWXYZabcdefghijklmnopqrstuvwxyz0123456789-_';
 fix/deploy-workflows
  // Use a secure random generator to ensure different strings per call.
 main
  final random = Random.secure();
  return List.generate(
    length,
    (_) => chars[random.nextInt(chars.length)],
  ).join();
>>>>>>> 120f1e51
}<|MERGE_RESOLUTION|>--- conflicted
+++ resolved
@@ -1,25 +1,12 @@
 import 'dart:convert';
 
 import 'package:flutter_test/flutter_test.dart';
-<<<<<<< HEAD
+coverage/80-improvements
 import 'package:flutter_secure_storage/flutter_secure_storage.dart';
 import 'package:http/http.dart' as http;
 import 'package:url_launcher/url_launcher.dart';
 
-=======
-import 'dart:convert';
-import 'dart:math';
-import 'dart:async';
-
-import 'package:flutter/services.dart';
-import 'package:flutter_secure_storage/flutter_secure_storage.dart';
-import 'package:http/http.dart' as http;
-import 'package:mockito/mockito.dart';
-
-import 'package:asora/core/auth/pkce_helper.dart';
-import 'package:asora/core/auth/auth_session_manager.dart';
-import 'package:asora/features/auth/domain/auth_failure.dart';
->>>>>>> 120f1e51
+ main
 import 'package:asora/features/auth/application/oauth2_service.dart';
 import 'package:asora/features/auth/domain/user.dart';
 import 'package:asora/core/auth/auth_session_manager.dart';
@@ -45,7 +32,7 @@
     }
   }
 
-<<<<<<< HEAD
+coverage/80-improvements
   @override
   Future<String?> read({
     required String key,
@@ -69,266 +56,7 @@
   }) async {
     _data.remove(key);
   }
-=======
-class MockFlutterSecureStorage extends Mock implements FlutterSecureStorage {}
-
-class MockHttpClient extends Mock implements http.Client {}
-
-class MockAuthSessionManager extends Mock implements AuthSessionManager {}
-
-class TestOAuth2Service extends OAuth2Service {
-  TestOAuth2Service({
-    required FlutterSecureStorage secureStorage,
-    required http.Client httpClient,
-    required AuthSessionManager sessionManager,
-    this.timeout = const Duration(minutes: 5),
-  }) : super(
-          secureStorage: secureStorage,
-          httpClient: httpClient,
-          sessionManager: sessionManager,
-        );
-
-  final Duration timeout;
-
-  @override
-  void _setupCallbackListener() {
-    // No-op in tests to avoid platform channels
-  }
-
-  Completer<String>? _testCompleter;
-
-  @override
-  Future<String> _waitForAuthorizationCode() {
-    final completer = Completer<String>();
-    _testCompleter = completer;
-    authCompleter = completer;
-    Timer(timeout, () {
-      if (!completer.isCompleted) {
-        completer.completeError(
-          AuthFailure.platformError('Authorization timeout'),
-        );
-      }
-    });
-    return completer.future;
-  }
-}
-
-void main() {
-  group('OAuth2Config Tests', () {
-    test('should have valid default endpoints', () {
-      expect(OAuth2Config.authorizationEndpoint, isNotEmpty);
-      expect(OAuth2Config.tokenEndpoint, isNotEmpty);
-      expect(OAuth2Config.userInfoEndpoint, isNotEmpty);
-      expect(OAuth2Config.clientId, isNotEmpty);
-      expect(OAuth2Config.scope, isNotEmpty);
-
-      // Verify URLs are well-formed
-      expect(
-        () => Uri.parse(OAuth2Config.authorizationEndpoint),
-        returnsNormally,
-      );
-      expect(() => Uri.parse(OAuth2Config.tokenEndpoint), returnsNormally);
-      expect(() => Uri.parse(OAuth2Config.userInfoEndpoint), returnsNormally);
-    });
-
-    test('should return correct redirect URI for platform', () {
-      // Test platform redirect URI
-      final redirectUri = OAuth2Config.redirectUri;
-
-      expect(redirectUri, isNotEmpty);
-
-      // Validate URI format
-      expect(() => Uri.parse(redirectUri), returnsNormally);
-
-      // Should contain expected components
-      final uri = Uri.parse(redirectUri);
-      expect(uri.scheme, isNotEmpty);
-    });
-
-    test('should have valid scope configuration', () {
-      final scopes = OAuth2Config.scope.split(' ');
-      expect(scopes, contains('openid'));
-      expect(scopes, contains('email'));
-      expect(scopes, contains('profile'));
-      expect(scopes.length, greaterThanOrEqualTo(3));
-    });
-  });
-
-  group('OAuth2Service Construction Tests', () {
-    test('should create service with default dependencies', () {
-      final service = OAuth2Service();
-      expect(service, isNotNull);
-    });
-
-    test('should create service with custom dependencies', () {
-      // Note: In a real test environment, we'd use mocks here
-      final service = OAuth2Service();
-      expect(service, isNotNull);
-    });
-  });
-
-  group('OAuth2 PKCE Helper Tests', () {
-    test('should generate valid code verifier', () {
-      final codeVerifier = PkceHelper.generateCodeVerifier();
-
-      // Code verifier should be at least 43 characters
-      expect(codeVerifier.length, greaterThanOrEqualTo(43));
-
-      // Should only contain allowed characters: A-Z a-z 0-9 - . _ ~
-      expect(RegExp(r'^[A-Za-z0-9\-._~]+$').hasMatch(codeVerifier), isTrue);
-    });
-
-    test('should generate different code verifiers on each call', () {
-      final verifier1 = PkceHelper.generateCodeVerifier();
-      final verifier2 = PkceHelper.generateCodeVerifier();
-
-      expect(verifier1, isNot(equals(verifier2)));
-    });
-
-    test('should generate valid code challenge', () {
-      const codeVerifier =
-          'test-code-verifier-123456789012345678901234567890123456789012345678901234567890123456789012345678901234567890123456789012345678';
-      final codeChallenge = PkceHelper.generateCodeChallenge(codeVerifier);
-
-      expect(codeChallenge.isNotEmpty, isTrue);
-
-      // Base64URL encoded SHA256 should be 43 characters (without padding)
-      expect(codeChallenge.length, equals(43));
-
-      // Should only contain Base64URL characters
-      expect(RegExp(r'^[A-Za-z0-9_-]+$').hasMatch(codeChallenge), isTrue);
-    });
-
-    test('should generate consistent code challenge for same verifier', () {
-      const codeVerifier =
-          'consistent-test-verifier-1234567890123456789012345678901234567890123456789012345678901234567890123456789012345678901234567890';
-      final challenge1 = PkceHelper.generateCodeChallenge(codeVerifier);
-      final challenge2 = PkceHelper.generateCodeChallenge(codeVerifier);
-
-      expect(challenge1, equals(challenge2));
-    });
-
-    test('should generate different challenges for different verifiers', () {
-      const verifier1 =
-          'verifier-one-1234567890123456789012345678901234567890123456789012345678901234567890123456789012345678901234567890123456789012345';
-      const verifier2 =
-          'verifier-two-1234567890123456789012345678901234567890123456789012345678901234567890123456789012345678901234567890123456789012345';
-
-      final challenge1 = PkceHelper.generateCodeChallenge(verifier1);
-      final challenge2 = PkceHelper.generateCodeChallenge(verifier2);
-
-      expect(challenge1, isNot(equals(challenge2)));
-    });
-  });
-
-  group('OAuth2TokenResponse Tests', () {
-    test('should create token response from JSON', () {
-      final json = {
-        'access_token': 'test_access_token',
-        'refresh_token': 'test_refresh_token',
-        'token_type': 'Bearer',
-        'expires_in': 3600,
-        'scope': 'openid email profile',
-        'user': {
-          'id': 'user123',
-          'email': 'test@example.com',
-          'role': 'user',
-          'tier': 'bronze',
-          'reputationScore': 100,
-          'createdAt': '2023-01-01T00:00:00.000Z',
-          'lastLoginAt': '2023-01-01T00:00:00.000Z',
-          'isTemporary': false,
-        },
-      };
-
-      final response = OAuth2TokenResponse.fromJson(json);
-
-      expect(response.accessToken, equals('test_access_token'));
-      expect(response.refreshToken, equals('test_refresh_token'));
-      expect(response.tokenType, equals('Bearer'));
-      expect(response.expiresIn, equals(3600));
-      expect(response.scope, equals('openid email profile'));
-      expect(response.user.id, equals('user123'));
-      expect(response.user.email, equals('test@example.com'));
-      expect(response.user.role.name, equals('user'));
-      expect(response.user.tier.name, equals('bronze'));
-    });
-
-    test('should handle valid user data in token response', () {
-      final json = {
-        'access_token': 'test_access_token',
-        'refresh_token': 'test_refresh_token',
-        'token_type': 'Bearer',
-        'expires_in': 3600,
-        'scope': 'openid email profile',
-        'user': {
-          'id': 'user123',
-          'email': 'test@example.com',
-          'role': 'moderator',
-          'tier': 'silver',
-          'reputationScore': 250,
-          'createdAt': '2023-01-01T00:00:00.000Z',
-          'lastLoginAt': '2023-01-01T12:00:00.000Z',
-          'isTemporary': false,
-          'tokenExpires': '2023-01-02T00:00:00.000Z',
-        },
-      };
-
-      expect(() => OAuth2TokenResponse.fromJson(json), returnsNormally);
-
-      final response = OAuth2TokenResponse.fromJson(json);
-      expect(response.user.tier.name, equals('silver'));
-      expect(response.user.role.name, equals('moderator'));
-      expect(response.user.reputationScore, equals(250));
-      expect(response.user.tokenExpires, isNotNull);
-    });
-
-    test('should handle user data with default values', () {
-      final json = {
-        'access_token': 'test_access_token',
-        'refresh_token': 'test_refresh_token',
-        'token_type': 'Bearer',
-        'expires_in': 3600,
-        'scope': 'openid email profile',
-        'user': {
-          'id': 'user456',
-          'email': 'user@example.com',
-          'role': 'admin',
-          'tier': 'platinum',
-          'createdAt': '2023-01-01T00:00:00.000Z',
-          'lastLoginAt': '2023-01-01T00:00:00.000Z',
-          // reputationScore and isTemporary should use defaults
-        },
-      };
-
-      final response = OAuth2TokenResponse.fromJson(json);
-      expect(response.user.reputationScore, equals(0)); // default value
-      expect(response.user.isTemporary, equals(false)); // default value
-      expect(
-        response.user.tokenExpires,
-        isNull,
-      ); // should be null when not provided
-    });
-  });
-
-  group('OAuth2 URL Generation Tests', () {
-    test('should generate valid authorization URL', () {
-      const clientId = 'test-client-id';
-      const redirectUri = 'asora://oauth/callback';
-      const scope = 'openid email profile read write';
-      const codeChallenge = 'test-code-challenge';
-      const state = 'test-state';
-
-      final authUrl = _buildAuthorizationUrl(
-        clientId: clientId,
-        redirectUri: redirectUri,
-        scope: scope,
-        codeChallenge: codeChallenge,
-        state: state,
-      );
-
-      final uri = Uri.parse(authUrl);
->>>>>>> 120f1e51
+main
 
   @override
   Future<void> deleteAll({
@@ -567,8 +295,6 @@
       expect(sessionManager.clearedAll, isTrue);
     });
   });
-<<<<<<< HEAD
-=======
 
   group('OAuth2Service Flow Tests', () {
     late MockFlutterSecureStorage storage;
@@ -839,106 +565,5 @@
     });
   });
 }
-
-// Helper functions for OAuth2 operations
-String _buildAuthorizationUrl({
-  required String clientId,
-  required String redirectUri,
-  required String scope,
-  required String codeChallenge,
-  required String state,
-}) {
-  final params = {
-    'client_id': clientId,
-    'redirect_uri': redirectUri,
-    'response_type': 'code',
-    'scope': scope,
-    'code_challenge': codeChallenge,
-    'code_challenge_method': 'S256',
-    'state': state,
-  };
-
-  final query = params.entries
-      .map(
-        (e) => '${Uri.encodeComponent(e.key)}=${Uri.encodeComponent(e.value)}',
-      )
-      .join('&');
-
-  return 'https://asorafunctions.azurewebsites.net/api/auth/authorize?$query';
-}
-
-String _generateState() {
-  const chars =
-      'abcdefghijklmnopqrstuvwxyzABCDEFGHIJKLMNOPQRSTUVWXYZ0123456789';
-  final random = Random.secure();
-  return List.generate(
-    32,
-    (index) => chars[random.nextInt(chars.length)],
-  ).join();
-}
-
-bool _isValidCallbackUrl(String url) {
-  try {
-    final uri = Uri.parse(url);
-    return uri.scheme == 'asora' &&
-        uri.host == 'oauth' &&
-        uri.path == '/callback' &&
-        uri.queryParameters.containsKey('code') &&
-        uri.queryParameters.containsKey('state') &&
-        !uri.queryParameters.containsKey('error');
-  } catch (e) {
-    return false;
-  }
-}
-
-String _extractAuthCodeFromUrl(String url) {
-  final uri = Uri.parse(url);
-
-  if (uri.queryParameters.containsKey('error')) {
-    throw Exception('OAuth error: ${uri.queryParameters['error']}');
-  }
-
-  final code = uri.queryParameters['code'];
-  if (code == null) {
-    throw Exception('No authorization code in callback URL');
-  }
-
-  return code;
-}
-
-bool _isValidJWT(String token) {
-  final parts = token.split('.');
-  return parts.length == 3;
-}
-
-Map<String, dynamic> _decodeJWTPayload(String token) {
-  final parts = token.split('.');
-  if (parts.length != 3) {
-    throw Exception('Invalid JWT format');
-  }
-
-  final payload = parts[1];
-  // Add padding if needed
-  final normalizedPayload = payload.padRight(
-    (payload.length + 3) ~/ 4 * 4,
-    '=',
-  );
-
-  final decoded = base64.decode(normalizedPayload);
-  final jsonString = utf8.decode(decoded);
-  return jsonDecode(jsonString) as Map<String, dynamic>;
-}
-
-String _generateTestRandomString(int length) {
-  const chars =
-      'ABCDEFGHIJKLMNOPQRSTUVWXYZabcdefghijklmnopqrstuvwxyz0123456789-_';
- fix/deploy-workflows
-  // Use a secure random generator to ensure different strings per call.
- main
-  final random = Random.secure();
-  return List.generate(
-    length,
-    (_) => chars[random.nextInt(chars.length)],
-  ).join();
->>>>>>> 120f1e51
-}+ coverage/80-improvements
+ main