<<<<<<< HEAD
import 'dart:typed_data';

import 'package:dio/dio.dart';
=======
import 'dart:io';
import 'dart:typed_data';

import 'package:dio/dio.dart';
import 'package:flutter/foundation.dart';
>>>>>>> 45be9081
import 'package:flutter_test/flutter_test.dart';

import 'package:asora/core/security/cert_pinning.dart';

<<<<<<< HEAD
class _FakeAdapter implements HttpClientAdapter {
  ResponseBody? response;
  Object? errorToThrow;
  bool throwWithIncomingOptions = false;

  @override
  Future<ResponseBody> fetch(
    RequestOptions options,
    Stream<Uint8List>? requestStream,
    Future<void>? cancelFuture,
  ) async {
    if (errorToThrow != null) {
      if (errorToThrow is DioException) throw errorToThrow!;
      if (throwWithIncomingOptions) {
        throw DioException(
          requestOptions: options,
          type: DioExceptionType.connectionError,
          error: errorToThrow,
=======
void main() {
  group('Certificate Pinning Configuration Tests', () {
    test('Pinned domains contain flex host', () {
      expect(
        kPinnedDomains.containsKey('asora-function-dev.azurewebsites.net'),
        true,
      );
    });

    test('No placeholder pins in flex host set', () {
      final pins =
          kPinnedDomains['asora-function-dev.azurewebsites.net'] ?? [];
      final requireRealPins =
          Platform.environment['ASORA_REQUIRE_REAL_PINS'] == 'true';
      if (requireRealPins) {
        expect(
          pins.any((p) => p.contains('REPLACE_WITH_SPKI_PIN')),
          isFalse,
          reason: 'Placeholder pins must be replaced before release',
>>>>>>> 45be9081
        );
      } else {
        // Fallback if options not provided
        throw DioException(
          requestOptions: RequestOptions(path: options.path),
          type: DioExceptionType.connectionError,
          error: errorToThrow,
        );
      }
    }
    return response ?? ResponseBody.fromString('ok', 200);
  }

  @override
  void close({bool force = false}) {}
}

void main() {
  test('createPinnedDio sets adapter and interceptor', () {
    final dio = createPinnedDio(baseUrl: 'https://example.com');
    expect(dio.options.baseUrl, 'https://example.com');
    expect(dio.httpClientAdapter, isA<PinnedCertHttpClientAdapter>());
    // Interceptor type name should be present
    expect(dio.interceptors.any((i) => i.runtimeType.toString().contains('CertPinning')), isTrue);
  });

<<<<<<< HEAD
  test('PinnedCertHttpClientAdapter delegates on success', () async {
    final fake = _FakeAdapter();
    fake.response = ResponseBody.fromString('ok', 200);
=======
  group('PinnedCertHttpClientAdapter fetch tests', () {
    test('successful fetch on pinned host does not log violation', () async {
      final logs = <String?>[];
      final original = debugPrint;
      debugPrint = (String? message, {int? wrapWidth}) {
        logs.add(message);
      };
      addTearDown(() => debugPrint = original);

      final adapter = _FakeAdapter();
      final pinned = PinnedCertHttpClientAdapter(adapter);
      final options = RequestOptions(
        path: 'https://asora-function-dev.azurewebsites.net/',
      );

      await pinned.fetch(options, null, null);

      expect(
        logs.any((m) => m?.contains('cert_pin_violation') ?? false),
        isFalse,
      );
    });

    test('logs violation on pinned host failure', () async {
      final logs = <String?>[];
      final original = debugPrint;
      debugPrint = (String? message, {int? wrapWidth}) {
        logs.add(message);
      };
      addTearDown(() => debugPrint = original);

      final adapter = _FakeAdapter(shouldThrow: true);
      final pinned = PinnedCertHttpClientAdapter(adapter);
      final options = RequestOptions(
        path: 'https://asora-function-dev.azurewebsites.net/',
      );

      await expectLater(
        pinned.fetch(options, null, null),
        throwsA(isA<DioException>()),
      );

      expect(
        logs.any((m) => m?.contains('cert_pin_violation') ?? false),
        isTrue,
      );
    });

    test('unpinned host failure bypasses pin checks', () async {
      final logs = <String?>[];
      final original = debugPrint;
      debugPrint = (String? message, {int? wrapWidth}) {
        logs.add(message);
      };
      addTearDown(() => debugPrint = original);

      final adapter = _FakeAdapter(shouldThrow: true);
      final pinned = PinnedCertHttpClientAdapter(adapter);
      final options = RequestOptions(
        path: 'https://unpinned-domain.com/',
      );

      await expectLater(
        pinned.fetch(options, null, null),
        throwsA(isA<DioException>()),
      );

      expect(
        logs.any((m) => m?.contains('cert_pin_violation') ?? false),
        isFalse,
      );
    });
  });

  group('Certificate Pinning Error Detection Tests', () {
    test(
      'isPinValidationError detects connection errors for pinned domains',
      () {
        final requestOptions = RequestOptions(
          path: 'https://asora-function-dev.azurewebsites.net/api/test',
        );
>>>>>>> 45be9081

    final pinned = PinnedCertHttpClientAdapter(fake);
    final opts = RequestOptions(
      path: '/test',
      method: 'GET',
    );
    // Base URL influences host parsing
    opts.baseUrl = 'https://asora-function-flex.azurewebsites.net';

    final res = await pinned.fetch(opts, null, null);
    expect(res.statusCode, 200);
  });

  test('PinnedCertHttpClientAdapter logs and rethrows on error', () async {
    final fake = _FakeAdapter();
    final opts = RequestOptions(path: '/x', method: 'GET');
    opts.baseUrl = 'https://asora-function-flex.azurewebsites.net';
    fake.errorToThrow = Exception('tls fail');

    final pinned = PinnedCertHttpClientAdapter(fake);

    expect(() => pinned.fetch(opts, null, null), throwsA(isA<DioException>()));
  });

  test('isPinValidationError detects for pinned host connection errors', () {
    final ro = RequestOptions(path: '/x', method: 'GET');
    ro.baseUrl = 'https://asora-function-flex.azurewebsites.net';
    final err = DioException(
      requestOptions: ro,
      type: DioExceptionType.connectionError,
      error: Exception('conn'),
    );
    expect(isPinValidationError(err), isTrue);

    final ro2 = RequestOptions(path: '/x', method: 'GET');
    ro2.baseUrl = 'https://not-pinned.example';
    final err2 = DioException(
      requestOptions: ro2,
      type: DioExceptionType.connectionError,
      error: Exception('conn'),
    );
    expect(isPinValidationError(err2), isFalse);
  });

  test('getCertPinningInfo contains pinned domains', () {
    final info = getCertPinningInfo();
    expect(info.enabled, kEnableCertPinning);
    expect(info.pins.keys, contains('asora-function-flex.azurewebsites.net'));
  });

  test('interceptor maps connectionError for pinned host', () async {
    final dio = createPinnedDio(baseUrl: 'https://asora-function-flex.azurewebsites.net');
    final fake = _FakeAdapter();
    dio.httpClientAdapter = PinnedCertHttpClientAdapter(fake);
    // adapter will throw a DioException connectionError using incoming request options
    fake.throwWithIncomingOptions = true;
    fake.errorToThrow = Exception('tls');
    try {
      await dio.get('/x');
      fail('should throw');
    } on DioException catch (e) {
      expect(isPinValidationError(e), isTrue);
      expect(e.message, contains('Secure connection could not be established'));
    }
  });
}

class _FakeAdapter implements HttpClientAdapter {
  final bool shouldThrow;
  _FakeAdapter({this.shouldThrow = false});

  @override
  void close({bool force = false}) {}

  @override
  Future<ResponseBody> fetch(
    RequestOptions options,
    Stream<Uint8List>? requestStream,
    Future<void>? cancelFuture,
  ) async {
    if (shouldThrow) {
      throw DioException(
        requestOptions: options,
        type: DioExceptionType.connectionError,
        error: 'Connection failed',
      );
    }
    return ResponseBody.fromString('ok', 200, headers: {});
  }
}<|MERGE_RESOLUTION|>--- conflicted
+++ resolved
@@ -1,19 +1,13 @@
-<<<<<<< HEAD
+coverage/80-improvements
 import 'dart:typed_data';
 
 import 'package:dio/dio.dart';
-=======
-import 'dart:io';
-import 'dart:typed_data';
-
-import 'package:dio/dio.dart';
-import 'package:flutter/foundation.dart';
->>>>>>> 45be9081
+ main
 import 'package:flutter_test/flutter_test.dart';
 
 import 'package:asora/core/security/cert_pinning.dart';
 
-<<<<<<< HEAD
+coverage/80-improvements
 class _FakeAdapter implements HttpClientAdapter {
   ResponseBody? response;
   Object? errorToThrow;
@@ -32,27 +26,7 @@
           requestOptions: options,
           type: DioExceptionType.connectionError,
           error: errorToThrow,
-=======
-void main() {
-  group('Certificate Pinning Configuration Tests', () {
-    test('Pinned domains contain flex host', () {
-      expect(
-        kPinnedDomains.containsKey('asora-function-dev.azurewebsites.net'),
-        true,
-      );
-    });
-
-    test('No placeholder pins in flex host set', () {
-      final pins =
-          kPinnedDomains['asora-function-dev.azurewebsites.net'] ?? [];
-      final requireRealPins =
-          Platform.environment['ASORA_REQUIRE_REAL_PINS'] == 'true';
-      if (requireRealPins) {
-        expect(
-          pins.any((p) => p.contains('REPLACE_WITH_SPKI_PIN')),
-          isFalse,
-          reason: 'Placeholder pins must be replaced before release',
->>>>>>> 45be9081
+main
         );
       } else {
         // Fallback if options not provided
@@ -79,93 +53,11 @@
     expect(dio.interceptors.any((i) => i.runtimeType.toString().contains('CertPinning')), isTrue);
   });
 
-<<<<<<< HEAD
+coverage/80-improvements
   test('PinnedCertHttpClientAdapter delegates on success', () async {
     final fake = _FakeAdapter();
     fake.response = ResponseBody.fromString('ok', 200);
-=======
-  group('PinnedCertHttpClientAdapter fetch tests', () {
-    test('successful fetch on pinned host does not log violation', () async {
-      final logs = <String?>[];
-      final original = debugPrint;
-      debugPrint = (String? message, {int? wrapWidth}) {
-        logs.add(message);
-      };
-      addTearDown(() => debugPrint = original);
-
-      final adapter = _FakeAdapter();
-      final pinned = PinnedCertHttpClientAdapter(adapter);
-      final options = RequestOptions(
-        path: 'https://asora-function-dev.azurewebsites.net/',
-      );
-
-      await pinned.fetch(options, null, null);
-
-      expect(
-        logs.any((m) => m?.contains('cert_pin_violation') ?? false),
-        isFalse,
-      );
-    });
-
-    test('logs violation on pinned host failure', () async {
-      final logs = <String?>[];
-      final original = debugPrint;
-      debugPrint = (String? message, {int? wrapWidth}) {
-        logs.add(message);
-      };
-      addTearDown(() => debugPrint = original);
-
-      final adapter = _FakeAdapter(shouldThrow: true);
-      final pinned = PinnedCertHttpClientAdapter(adapter);
-      final options = RequestOptions(
-        path: 'https://asora-function-dev.azurewebsites.net/',
-      );
-
-      await expectLater(
-        pinned.fetch(options, null, null),
-        throwsA(isA<DioException>()),
-      );
-
-      expect(
-        logs.any((m) => m?.contains('cert_pin_violation') ?? false),
-        isTrue,
-      );
-    });
-
-    test('unpinned host failure bypasses pin checks', () async {
-      final logs = <String?>[];
-      final original = debugPrint;
-      debugPrint = (String? message, {int? wrapWidth}) {
-        logs.add(message);
-      };
-      addTearDown(() => debugPrint = original);
-
-      final adapter = _FakeAdapter(shouldThrow: true);
-      final pinned = PinnedCertHttpClientAdapter(adapter);
-      final options = RequestOptions(
-        path: 'https://unpinned-domain.com/',
-      );
-
-      await expectLater(
-        pinned.fetch(options, null, null),
-        throwsA(isA<DioException>()),
-      );
-
-      expect(
-        logs.any((m) => m?.contains('cert_pin_violation') ?? false),
-        isFalse,
-      );
-    });
-  });
-
-  group('Certificate Pinning Error Detection Tests', () {
-    test(
-      'isPinValidationError detects connection errors for pinned domains',
-      () {
-        final requestOptions = RequestOptions(
-          path: 'https://asora-function-dev.azurewebsites.net/api/test',
-        );
->>>>>>> 45be9081
+ main
 
     final pinned = PinnedCertHttpClientAdapter(fake);
     final opts = RequestOptions(
