--- conflicted
+++ resolved
@@ -89,7 +89,6 @@
           ls -lh dist-func.zip
           unzip -l dist-func.zip | head -n 40
 
-<<<<<<< HEAD
       - name: Grant GitHub OIDC principal RBAC on storage
         uses: azure/cli@v2
         with:
@@ -119,9 +118,6 @@
             sleep 15
 
       # Resolve storage account from AzureWebJobsStorage and ensure container, guard HNS
-=======
-      # Resolve storage account from AzureWebJobsStorage and ensure container; guard ADLS Gen2 HNS
->>>>>>> 0a208491
       - name: Resolve storage and prepare container
         uses: azure/cli@v2
         with:
@@ -179,7 +175,6 @@
               --scope "$SA_ID" 2>/dev/null || echo "RBAC already present or pending"
             sleep 10
 
-<<<<<<< HEAD
             CURRENT_CFG="$(mktemp)"
             az functionapp show -g "$RG" -n "$FUNC_APP" \
               --query "properties.functionAppConfig" -o json >"$CURRENT_CFG"
@@ -217,9 +212,6 @@
             rm -f "$CURRENT_CFG"
 
       # Upload artifact to storage
-=======
-      # Upload artifact to storage with AAD RBAC
->>>>>>> 0a208491
       - name: Upload package to storage
         uses: azure/cli@v2
         with:
