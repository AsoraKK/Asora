name: Deploy to asora-function-dev (storage publish)

on:
  push:
    branches: [main]
  workflow_dispatch:

permissions:
  id-token: write
  contents: read

concurrency:
  group: deploy-asora-function-dev-${{ github.ref }}
  cancel-in-progress: true

env:
  AZURE_CLIENT_ID: ${{ vars.AZURE_CLIENT_ID }}
  AZURE_TENANT_ID: ${{ vars.AZURE_TENANT_ID }}
  AZURE_SUBSCRIPTION_ID: ${{ vars.AZURE_SUBSCRIPTION_ID }}
  RG: asora-psql-flex
  FUNC_APP: asora-function-dev
  NODE_VERSION: '20'
<<<<<<< HEAD
  DEPLOY_CONTAINER: deployments
  DEPLOY_BLOB_NAME: functionapp.zip
=======
  # Keep for validation only. Kudu will use functionAppConfig->deployment.storage by default on Flex.
  DEPLOY_CONTAINER: zipdeploy
>>>>>>> e09c49f7

jobs:
  deploy:
    runs-on: ubuntu-latest
    environment: dev
    steps:
      - uses: actions/checkout@v4

      - name: Block legacy SP secrets
        env:
          AZURE_CLIENT_SECRET: ${{ secrets.AZURE_CLIENT_SECRET }}
          AZURE_CREDENTIALS: ${{ secrets.AZURE_CREDENTIALS }}
        run: |
          set -euo pipefail
          if [ -n "${AZURE_CLIENT_SECRET:-}" ] || [ -n "${AZURE_CREDENTIALS:-}" ]; then
            echo "::error::Legacy Azure SP secret present. Migrate to OIDC only." >&2
            exit 1
          fi

      - name: Install zip utilities
        run: sudo apt-get update && sudo apt-get install -y zip unzip

      - name: Azure login (OIDC)
        uses: azure/login@v2
        with:
          client-id: ${{ env.AZURE_CLIENT_ID }}
          tenant-id: ${{ env.AZURE_TENANT_ID }}
          subscription-id: ${{ env.AZURE_SUBSCRIPTION_ID }}

      - name: Setup Node
        uses: actions/setup-node@v4
        with:
          node-version: ${{ env.NODE_VERSION }}

      - name: Disable Husky in CI
        run: echo "HUSKY=0" >> "$GITHUB_ENV"

      # Build Linux-ready artifact in functions/dist and zip it
      - name: Build function package
        working-directory: functions
        run: |
          set -euo pipefail
          npm ci
          npm run build

<<<<<<< HEAD
          # Sanity checks
=======
>>>>>>> e09c49f7
          test -f dist/host.json || { echo "::error::dist/host.json missing"; ls -al dist; exit 1; }
          test -f dist/index.js || { echo "::error::dist/index.js missing"; ls -al dist; exit 1; }

          # Install production deps inside dist if applicable
          if [ -f dist/package.json ]; then
            (cd dist && npm ci --omit=dev)
          fi

          pushd dist >/dev/null
          zip -r ../dist-func.zip . -x "**/*.map" "**/*.ts" "__tests__/*" "tests/*"
          popd >/dev/null

          mv dist-func.zip "$GITHUB_WORKSPACE/dist-func.zip"

<<<<<<< HEAD
      - name: Validate package exists
        working-directory: ${{ github.workspace }}
        run: |
          set -euo pipefail
          test -f dist-func.zip || { echo "Missing dist-func.zip"; exit 3; }
          ls -lh dist-func.zip
          unzip -l dist-func.zip | head -n 20

      # Resolve storage account from AzureWebJobsStorage and ensure container, guard HNS
      - name: Resolve storage and prepare container
=======
      - name: Resolve & validate AzureWebJobsStorage account + HNS guard
        uses: azure/cli@v2
        with:
          inlineScript: |
            set -euo pipefail
            SA=$(az functionapp config appsettings list -g "$RG" -n "$FUNC_APP" \
                  --query "[?name=='AzureWebJobsStorage__accountName'].value|[0]" -o tsv)
            if [ -z "$SA" ] || [ "$SA" = "None" ]; then
              CS=$(az functionapp config appsettings list -g "$RG" -n "$FUNC_APP" \
                    --query "[?name=='AzureWebJobsStorage'].value|[0]" -o tsv)
              SA=$(echo "$CS" | sed -n 's/.*AccountName=\([^;]*\).*/\1/p')
            fi
            [ -n "$SA" ] || { echo "::error::AzureWebJobsStorage account not resolved"; exit 1; }

            HNS=$(az storage account show --name "$SA" --query isHnsEnabled -o tsv)
            if [ "$HNS" = "true" ]; then
              echo "::error::Storage account '$SA' has Hierarchical Namespace enabled; Kudu remote build fails with 400 invalid characters. Move to non-HNS account."; exit 1
            fi

            # Validate and pre-create likely containers used by Kudu and Flex.
            for CONTAINER in deployments zipdeploy scm-zipdeploy; do
              re='^[a-z0-9]([a-z0-9-]{1,61}[a-z0-9])?$'
              [[ "$CONTAINER" =~ $re && "$CONTAINER" != *--* ]] || { echo "::error::Invalid container name: $CONTAINER"; exit 1; }
              az storage container create --account-name "$SA" --name "$CONTAINER" --auth-mode login >/dev/null || true
            done

      - name: Configure Flex app settings (align to Flex)
>>>>>>> e09c49f7
        uses: azure/cli@v2
        with:
          inlineScript: |
            set -euo pipefail
<<<<<<< HEAD
            CONTAINER="${DEPLOY_CONTAINER}"
            re='^[a-z0-9]([a-z0-9-]{1,61}[a-z0-9])?$'
            [[ "$CONTAINER" =~ $re && "$CONTAINER" != *--* ]] || { echo "::error::Invalid container name: $CONTAINER"; exit 1; }

=======
            # Keep Flex-safe minimal set and remove overrides that force Kudu zipdeploy container.
            az functionapp config appsettings set -g "$RG" -n "$FUNC_APP" \
              --settings FUNCTIONS_EXTENSION_VERSION="~4"

            # Ensure no classic or conflicting keys remain on Flex
            az functionapp config appsettings delete -g "$RG" -n "$FUNC_APP" \
              --setting-names WEBSITE_RUN_FROM_PACKAGE WEBSITE_RUN_FROM_ZIP \
                              SCM_RUN_FROM_PACKAGE_CONTAINER SCM_CONTAINER SCM_TARGET_PATH \
                              WEBSITE_CONTENTAZUREFILECONNECTIONSTRING WEBSITE_CONTENTSHARE \
                              FUNCTIONS_WORKER_RUNTIME SCM_ZIPDEPLOY_CONTAINER \
              2>/dev/null || true

      - name: Grant MI access to storage
        uses: azure/cli@v2
        with:
          inlineScript: |
            set -euo pipefail
>>>>>>> e09c49f7
            SA=$(az functionapp config appsettings list -g "$RG" -n "$FUNC_APP" \
                  --query "[?name=='AzureWebJobsStorage__accountName'].value|[0]" -o tsv)
            if [ -z "$SA" ] || [ "$SA" = "None" ]; then
              CS=$(az functionapp config appsettings list -g "$RG" -n "$FUNC_APP" \
                    --query "[?name=='AzureWebJobsStorage'].value|[0]" -o tsv)
              SA=$(echo "$CS" | sed -n 's/.*AccountName=\([^;]*\).*/\1/p')
            fi
<<<<<<< HEAD
            [ -n "$SA" ] || { echo "::error::AzureWebJobsStorage account not resolved"; exit 1; }

            HNS=$(az storage account show --name "$SA" --query isHnsEnabled -o tsv)
            if [ "$HNS" = "true" ]; then
              echo "::error::Storage account '$SA' has Hierarchical Namespace enabled; use a non-HNS account for deployments."
              exit 1
            fi

            az storage account show --name "$SA" >/dev/null
            az storage container create --account-name "$SA" --name "$CONTAINER" --auth-mode login >/dev/null
            echo "STG=$SA" >> "$GITHUB_ENV"

      - name: Ensure minimal app/runtime and Node 20
=======
            [ -n "$SA" ] || { echo "::error::Storage account not resolved"; exit 1; }
            PRINCIPAL_ID=$(az functionapp identity show -g "$RG" -n "$FUNC_APP" --query principalId -o tsv)
            [ -n "$PRINCIPAL_ID" ] || { echo "::error::Missing system-assigned identity"; exit 1; }
            SCOPE=$(az storage account show --name "$SA" --query id -o tsv)
            az role assignment create --assignee-object-id "$PRINCIPAL_ID" --assignee-principal-type ServicePrincipal \
              --role "Storage Blob Data Contributor" --scope "$SCOPE" 2>/dev/null || echo "Role assignment exists or pending"
            sleep 10

      - name: Assert Flex configuration
>>>>>>> e09c49f7
        uses: azure/cli@v2
        with:
          inlineScript: |
            set -euo pipefail
<<<<<<< HEAD
            az functionapp config appsettings set -g "$RG" -n "$FUNC_APP" \
              --settings FUNCTIONS_EXTENSION_VERSION="~4" >/dev/null
            # Ensure Flex + Node|20 runtime
            az rest --method patch \
              --uri \
                "https://management.azure.com/subscriptions/$AZURE_SUBSCRIPTION_ID/resourceGroups/$RG/providers/Microsoft.Web/sites/$FUNC_APP?api-version=2023-12-01" \
              --body '{
                "properties": {
                  "functionAppConfig": {
                    "runtime": {"name": "node", "version": "20"},
                    "siteUpdateStrategy": {"type": "Recreate"}
                  }
                }
              }' >/dev/null

      # Upload artifact to storage
      - name: Upload package to storage
=======
            bad=$(az functionapp config appsettings list -g "$RG" -n "$FUNC_APP" \
                  --query "[?name=='FUNCTIONS_WORKER_RUNTIME' || name=='WEBSITE_CONTENTSHARE' || name=='SCM_ZIPDEPLOY_CONTAINER']|length(@)" -o tsv)
            [ "$bad" = "0" ] || { echo "::error::Flex-incompatible/override setting present"; exit 1; }
            v=$(az functionapp config appsettings list -g "$RG" -n "$FUNC_APP" \
                 --query "[?name=='WEBSITE_RUN_FROM_PACKAGE'].value|[0]" -o tsv)
            [ -z "$v" ] || [ "$v" = "None" ] || { echo "::error::WEBSITE_RUN_FROM_PACKAGE must be unset"; exit 1; }

            # Inspect functionAppConfig to confirm Flex storage-based deployment wiring
            az rest --method get --uri \
              "/subscriptions/${AZURE_SUBSCRIPTION_ID}/resourceGroups/${RG}/providers/Microsoft.Web/sites/${FUNC_APP}?api-version=2023-01-01" \
              --query "{deployment:properties.functionAppConfig.deployment, runtime:properties.functionAppConfig.runtime}" -o jsonc

      - name: Install Azure Functions Core Tools
        run: |
          set -euo pipefail
          npm i -g azure-functions-core-tools@4 --unsafe-perm true
          func --version

      - name: Publish with Core Tools (remote build)
        working-directory: functions
        run: |
          set -euo pipefail
          func azure functionapp publish "$FUNC_APP" --javascript --force --build remote

      - name: Show function app status and list functions
>>>>>>> e09c49f7
        uses: azure/cli@v2
        with:
          inlineScript: |
            set -euo pipefail
            az storage blob upload \
              --auth-mode login \
              --account-name "$STG" \
              --container-name "$DEPLOY_CONTAINER" \
              --name "$DEPLOY_BLOB_NAME" \
              --file "$GITHUB_WORKSPACE/dist-func.zip" \
              --overwrite

      # Publish by calling ARM sites/publish. This bypasses Kudu.
      - name: Publish package (ARM sites/publish)
        uses: azure/cli@v2
        with:
          inlineScript: |
            set -euo pipefail
            PACKAGE_URI="https://$STG.blob.core.windows.net/$DEPLOY_CONTAINER/$DEPLOY_BLOB_NAME"
            az rest --method post \
              --uri \
                "https://management.azure.com/subscriptions/$AZURE_SUBSCRIPTION_ID/resourceGroups/$RG/providers/Microsoft.Web/sites/$FUNC_APP/publish?api-version=2023-12-01" \
              --body "{\"type\":\"zip\",\"packageUri\":\"$PACKAGE_URI\"}"

      - name: List functions
        uses: azure/cli@v2
        with:
          inlineScript: |
            set -euo pipefail
            az functionapp function list -g "$RG" -n "$FUNC_APP" -o table

      - name: Smoke test HTTP trigger
        run: |
          set -euo pipefail
          echo "Testing https://${FUNC_APP}.azurewebsites.net/health"
<<<<<<< HEAD
          for i in {1..6}; do
=======
          for i in {1..5}; do
>>>>>>> e09c49f7
            code=$(curl -s -o /tmp/health.out -w '%{http_code}' "https://${FUNC_APP}.azurewebsites.net/health")
            echo "Attempt $i: HTTP $code"
            [ "$code" = "200" ] && { cat /tmp/health.out; exit 0; }
            sleep 10
          done
          echo "::error::Health check failed"; exit 1
<<<<<<< HEAD
=======

      - name: Probe feed endpoint
        run: |
          set -euo pipefail
          code=$(curl -s -o /dev/null -w '%{http_code}' "https://${FUNC_APP}.azurewebsites.net/feed?guest=1&limit=10")
          echo "Feed HTTP: $code"
          if [ "$code" = "200" ] || [ "$code" = "204" ]; then
            echo "Feed endpoint responding"
          else
            echo "::warning::Feed endpoint returned $code"
          fi
>>>>>>> e09c49f7

      - name: Display function URLs
        run: |
          echo "Deployed function URLs:"
          echo "  Health: https://${FUNC_APP}.azurewebsites.net/health"
          echo "  Feed:   https://${FUNC_APP}.azurewebsites.net/feed"<|MERGE_RESOLUTION|>--- conflicted
+++ resolved
@@ -20,13 +20,9 @@
   RG: asora-psql-flex
   FUNC_APP: asora-function-dev
   NODE_VERSION: '20'
-<<<<<<< HEAD
   DEPLOY_CONTAINER: deployments
   DEPLOY_BLOB_NAME: functionapp.zip
-=======
-  # Keep for validation only. Kudu will use functionAppConfig->deployment.storage by default on Flex.
-  DEPLOY_CONTAINER: zipdeploy
->>>>>>> e09c49f7
+
 
 jobs:
   deploy:
@@ -72,10 +68,6 @@
           npm ci
           npm run build
 
-<<<<<<< HEAD
-          # Sanity checks
-=======
->>>>>>> e09c49f7
           test -f dist/host.json || { echo "::error::dist/host.json missing"; ls -al dist; exit 1; }
           test -f dist/index.js || { echo "::error::dist/index.js missing"; ls -al dist; exit 1; }
 
@@ -90,18 +82,6 @@
 
           mv dist-func.zip "$GITHUB_WORKSPACE/dist-func.zip"
 
-<<<<<<< HEAD
-      - name: Validate package exists
-        working-directory: ${{ github.workspace }}
-        run: |
-          set -euo pipefail
-          test -f dist-func.zip || { echo "Missing dist-func.zip"; exit 3; }
-          ls -lh dist-func.zip
-          unzip -l dist-func.zip | head -n 20
-
-      # Resolve storage account from AzureWebJobsStorage and ensure container, guard HNS
-      - name: Resolve storage and prepare container
-=======
       - name: Resolve & validate AzureWebJobsStorage account + HNS guard
         uses: azure/cli@v2
         with:
@@ -129,17 +109,10 @@
             done
 
       - name: Configure Flex app settings (align to Flex)
->>>>>>> e09c49f7
-        uses: azure/cli@v2
-        with:
-          inlineScript: |
-            set -euo pipefail
-<<<<<<< HEAD
-            CONTAINER="${DEPLOY_CONTAINER}"
-            re='^[a-z0-9]([a-z0-9-]{1,61}[a-z0-9])?$'
-            [[ "$CONTAINER" =~ $re && "$CONTAINER" != *--* ]] || { echo "::error::Invalid container name: $CONTAINER"; exit 1; }
-
-=======
+        uses: azure/cli@v2
+        with:
+          inlineScript: |
+            set -euo pipefail
             # Keep Flex-safe minimal set and remove overrides that force Kudu zipdeploy container.
             az functionapp config appsettings set -g "$RG" -n "$FUNC_APP" \
               --settings FUNCTIONS_EXTENSION_VERSION="~4"
@@ -157,7 +130,6 @@
         with:
           inlineScript: |
             set -euo pipefail
->>>>>>> e09c49f7
             SA=$(az functionapp config appsettings list -g "$RG" -n "$FUNC_APP" \
                   --query "[?name=='AzureWebJobsStorage__accountName'].value|[0]" -o tsv)
             if [ -z "$SA" ] || [ "$SA" = "None" ]; then
@@ -165,21 +137,6 @@
                     --query "[?name=='AzureWebJobsStorage'].value|[0]" -o tsv)
               SA=$(echo "$CS" | sed -n 's/.*AccountName=\([^;]*\).*/\1/p')
             fi
-<<<<<<< HEAD
-            [ -n "$SA" ] || { echo "::error::AzureWebJobsStorage account not resolved"; exit 1; }
-
-            HNS=$(az storage account show --name "$SA" --query isHnsEnabled -o tsv)
-            if [ "$HNS" = "true" ]; then
-              echo "::error::Storage account '$SA' has Hierarchical Namespace enabled; use a non-HNS account for deployments."
-              exit 1
-            fi
-
-            az storage account show --name "$SA" >/dev/null
-            az storage container create --account-name "$SA" --name "$CONTAINER" --auth-mode login >/dev/null
-            echo "STG=$SA" >> "$GITHUB_ENV"
-
-      - name: Ensure minimal app/runtime and Node 20
-=======
             [ -n "$SA" ] || { echo "::error::Storage account not resolved"; exit 1; }
             PRINCIPAL_ID=$(az functionapp identity show -g "$RG" -n "$FUNC_APP" --query principalId -o tsv)
             [ -n "$PRINCIPAL_ID" ] || { echo "::error::Missing system-assigned identity"; exit 1; }
@@ -189,30 +146,10 @@
             sleep 10
 
       - name: Assert Flex configuration
->>>>>>> e09c49f7
-        uses: azure/cli@v2
-        with:
-          inlineScript: |
-            set -euo pipefail
-<<<<<<< HEAD
-            az functionapp config appsettings set -g "$RG" -n "$FUNC_APP" \
-              --settings FUNCTIONS_EXTENSION_VERSION="~4" >/dev/null
-            # Ensure Flex + Node|20 runtime
-            az rest --method patch \
-              --uri \
-                "https://management.azure.com/subscriptions/$AZURE_SUBSCRIPTION_ID/resourceGroups/$RG/providers/Microsoft.Web/sites/$FUNC_APP?api-version=2023-12-01" \
-              --body '{
-                "properties": {
-                  "functionAppConfig": {
-                    "runtime": {"name": "node", "version": "20"},
-                    "siteUpdateStrategy": {"type": "Recreate"}
-                  }
-                }
-              }' >/dev/null
-
-      # Upload artifact to storage
-      - name: Upload package to storage
-=======
+        uses: azure/cli@v2
+        with:
+          inlineScript: |
+            set -euo pipefail
             bad=$(az functionapp config appsettings list -g "$RG" -n "$FUNC_APP" \
                   --query "[?name=='FUNCTIONS_WORKER_RUNTIME' || name=='WEBSITE_CONTENTSHARE' || name=='SCM_ZIPDEPLOY_CONTAINER']|length(@)" -o tsv)
             [ "$bad" = "0" ] || { echo "::error::Flex-incompatible/override setting present"; exit 1; }
@@ -238,7 +175,6 @@
           func azure functionapp publish "$FUNC_APP" --javascript --force --build remote
 
       - name: Show function app status and list functions
->>>>>>> e09c49f7
         uses: azure/cli@v2
         with:
           inlineScript: |
@@ -274,19 +210,13 @@
         run: |
           set -euo pipefail
           echo "Testing https://${FUNC_APP}.azurewebsites.net/health"
-<<<<<<< HEAD
-          for i in {1..6}; do
-=======
           for i in {1..5}; do
->>>>>>> e09c49f7
             code=$(curl -s -o /tmp/health.out -w '%{http_code}' "https://${FUNC_APP}.azurewebsites.net/health")
             echo "Attempt $i: HTTP $code"
             [ "$code" = "200" ] && { cat /tmp/health.out; exit 0; }
             sleep 10
           done
           echo "::error::Health check failed"; exit 1
-<<<<<<< HEAD
-=======
 
       - name: Probe feed endpoint
         run: |
@@ -298,7 +228,6 @@
           else
             echo "::warning::Feed endpoint returned $code"
           fi
->>>>>>> e09c49f7
 
       - name: Display function URLs
         run: |
