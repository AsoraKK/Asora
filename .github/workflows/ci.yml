--- conflicted
+++ resolved
@@ -20,7 +20,6 @@
 
   functions_build:
     runs-on: ubuntu-latest
-<<<<<<< HEAD
     defaults:
       run:
         working-directory: functions
@@ -90,41 +89,6 @@
           name: functions-artifact
           path: .
 
-=======
-    steps:
-      - uses: actions/checkout@v4
-      - uses: actions/setup-node@v4
-        with: { node-version: '20' }
-      - run: npm ci --prefix functions
-      - run: npm test --prefix functions
-      - run: npm run build --prefix functions
-      - name: Archive functions artifact
-        run: |
-          tar -czf functions.tar.gz -C functions .
-      - uses: actions/upload-artifact@v4
-        with:
-          name: functions-artifact
-          path: functions.tar.gz
-
-  deploy_azure:
-    name: Deploy to Azure
-    needs: [tests, functions_build]
-    runs-on: ubuntu-latest
-    env:
-      AZURE_CLIENT_ID: ${{ secrets.AZURE_CLIENT_ID }}
-      AZURE_TENANT_ID: ${{ secrets.AZURE_TENANT_ID }}
-      AZURE_SUBSCRIPTION_ID: ${{ secrets.AZURE_SUBSCRIPTION_ID }}
-    environment: dev
-    steps:
-      - uses: actions/checkout@v4
-
-      - uses: actions/download-artifact@v4
-        with:
-          name: functions-artifact
-          path: .
-      - run: tar -xzf functions.tar.gz
-
->>>>>>> 7c88fae7
       - name: Az login (OIDC)
         uses: azure/login@v2
         with:
@@ -132,25 +96,14 @@
           tenant-id: ${{ env.AZURE_TENANT_ID }}
           subscription-id: ${{ env.AZURE_SUBSCRIPTION_ID }}
 
-<<<<<<< HEAD
       - name: Ensure Node 20 runtime + core settings
-=======
-      - name: Azure CLI configure runtime + app settings
->>>>>>> 7c88fae7
         shell: bash
         env:
           AZURE_FUNCTIONAPP_NAME: asora-function-dev
           AZURE_RESOURCE_GROUP: asora-psql-flex
         run: |
           set -euo pipefail
-<<<<<<< HEAD
           az functionapp show -n "$AZURE_FUNCTIONAPP_NAME" -g "$AZURE_RESOURCE_GROUP" -o none
-=======
-          echo "Configuring Function App runtime for Node 20..."
-          if ! az functionapp show -n "$AZURE_FUNCTIONAPP_NAME" -g "$AZURE_RESOURCE_GROUP" -o none 2>/dev/null; then
-            echo "ERROR: $AZURE_FUNCTIONAPP_NAME not found in $AZURE_RESOURCE_GROUP"; exit 1
-          fi
->>>>>>> 7c88fae7
           az functionapp config set \
             --name "$AZURE_FUNCTIONAPP_NAME" \
             --resource-group "$AZURE_RESOURCE_GROUP" \
@@ -160,24 +113,11 @@
             --resource-group "$AZURE_RESOURCE_GROUP" \
             --settings FUNCTIONS_EXTENSION_VERSION=~4 FUNCTIONS_WORKER_RUNTIME=node WEBSITE_NODE_DEFAULT_VERSION=~20
 
-<<<<<<< HEAD
       - name: Deploy compiled zip
         uses: azure/functions-action@v1
         with:
           app-name: asora-function-dev
-          package: './functions.zip'
+          package: './functions/functions.zip'
 
       - name: Smoke check
         run: az functionapp show -n asora-function-dev -g asora-psql-flex -o table
-=======
-      - name: Deploy Functions (zip push)
-        uses: azure/functions-action@v1
-        with:
-          app-name: asora-function-dev
-          package: './functions'
-
-      - name: Smoke check
-        shell: bash
-        run: |
-          az functionapp show -n asora-function-dev -g asora-psql-flex -o table
->>>>>>> 7c88fae7
